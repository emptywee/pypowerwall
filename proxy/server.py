#!/usr/bin/env python
# pyPowerWall Module - Proxy Server Tool
# -*- coding: utf-8 -*-
"""
 Python module to interface with Tesla Solar Powerwall Gateway

 Author: Jason A. Cox
 For more information see https://github.com/jasonacox/pypowerwall

 Proxy Server Tool
    This tool will proxy API calls to /api/meters/aggregates and
    /api/system_status/soe - You can containerize it and run it as
    an endpoint for tools like telegraf to pull metrics.

 Local Powerwall Mode
    The default mode for this proxy is to connect to a local Powerwall
    to pull data. This works with the Tesla Energy Gateway (TEG) for
    Powerwall 1, 2 and +.  It will also support pulling /vitals and /strings 
    data if available.
    Set: PW_HOST to Powerwall Address and PW_PASSWORD to use this mode.

 Cloud Mode
    An optional mode is to connect to the Tesla Cloud to pull data. This
    requires that you have a Tesla Account and have registered your
    Tesla Solar System or Powerwall with the Tesla App. It requires that 
    you run the setup 'python -m pypowerwall setup' process to create the 
    required API keys and tokens.  This mode doesn't support /vitals or 
    /strings data.
    Set: PW_EMAIL and leave PW_HOST blank to use this mode.

"""
import datetime
import json
import logging
import os
import resource
import signal
import ssl
import sys
import time
from http.server import BaseHTTPRequestHandler, HTTPServer
from socketserver import ThreadingMixIn
from typing import Optional

import pypowerwall
from pypowerwall import parse_version
from transform import get_static, inject_js

<<<<<<< HEAD
BUILD = "t51"
=======
BUILD = "t44"
>>>>>>> 88c4ce30
ALLOWLIST = [
    '/api/status', '/api/site_info/site_name', '/api/meters/site',
    '/api/meters/solar', '/api/sitemaster', '/api/powerwalls',
    '/api/customer/registration', '/api/system_status', '/api/system_status/grid_status',
    '/api/system/update/status', '/api/site_info', '/api/system_status/grid_faults',
    '/api/operation', '/api/site_info/grid_codes', '/api/solars', '/api/solars/brands',
    '/api/customer', '/api/meters', '/api/installer', '/api/networks',
    '/api/system/networks', '/api/meters/readings', '/api/synchrometer/ct_voltage_references',
    '/api/troubleshooting/problems', '/api/auth/toggle/supported', '/api/solar_powerwall',
]
web_root = os.path.join(os.path.dirname(__file__), "web")

# Configuration for Proxy - Check for environmental variables 
#    and always use those if available (required for Docker)
bind_address = os.getenv("PW_BIND_ADDRESS", "")
password = os.getenv("PW_PASSWORD", "password")
email = os.getenv("PW_EMAIL", "email@example.com")
host = os.getenv("PW_HOST", "")
timezone = os.getenv("PW_TIMEZONE", "America/Los_Angeles")
debugmode = os.getenv("PW_DEBUG", "no")
cache_expire = int(os.getenv("PW_CACHE_EXPIRE", "5"))
browser_cache = int(os.getenv("PW_BROWSER_CACHE", "0"))
timeout = int(os.getenv("PW_TIMEOUT", "5"))
pool_maxsize = int(os.getenv("PW_POOL_MAXSIZE", "15"))
https_mode = os.getenv("PW_HTTPS", "no")
port = int(os.getenv("PW_PORT", "8675"))
style = os.getenv("PW_STYLE", "clear") + ".js"
siteid = os.getenv("PW_SITEID", None)
authpath = os.getenv("PW_AUTH_PATH", "")
authmode = os.getenv("PW_AUTH_MODE", "cookie")

# Global Stats
proxystats = {
    'pypowerwall': "%s Proxy %s" % (pypowerwall.version, BUILD),
    'gets': 0,
    'errors': 0,
    'timeout': 0,
    'uri': {},
    'ts': int(time.time()),
    'start': int(time.time()),
    'clear': int(time.time()),
    'uptime': "",
    'mem': 0,
    'site_name': "",
    'cloudmode': False,
    'siteid': None,
    'counter': 0
}

if https_mode == "yes":
    # run https mode with self-signed cert
    cookiesuffix = "path=/;SameSite=None;Secure;"
    httptype = "HTTPS"
elif https_mode == "http":
    # run http mode but simulate https for proxy behind https proxy
    cookiesuffix = "path=/;SameSite=None;Secure;"
    httptype = "HTTP"
else:
    # run in http mode
    cookiesuffix = "path=/;"
    httptype = "HTTP"

# Logging
log = logging.getLogger("proxy")
logging.basicConfig(format='%(levelname)s:%(message)s', level=logging.INFO)
log.setLevel(logging.INFO)

if debugmode == "yes":
    log.info("pyPowerwall [%s] Proxy Server [%s] - %s Port %d - DEBUG" %
             (pypowerwall.version, BUILD, httptype, port))
    pypowerwall.set_debug(True)
    log.setLevel(logging.DEBUG)
else:
    log.info("pyPowerwall [%s] Proxy Server [%s] - %s Port %d" %
             (pypowerwall.version, BUILD, httptype, port))
log.info("pyPowerwall Proxy Started")


# Signal handler - Exit on SIGTERM
# noinspection PyUnusedLocal
def sig_term_handle(signum, frame):
    raise SystemExit


signal.signal(signal.SIGTERM, sig_term_handle)


# Get Value Function - Key to Value or Return Null
def get_value(a, key):
    if key in a:
        return a[key]
    else:
        log.debug("Missing key in payload [%s]" % key)
        return None


# Connect to Powerwall
# TODO: Add support for multiple Powerwalls
try:
    pw = pypowerwall.Powerwall(host, password, email, timezone, cache_expire,
                               timeout, pool_maxsize, siteid=siteid,
                               authpath=authpath, authmode=authmode)
except Exception as e:
    log.error(e)
    log.error("Fatal Error: Unable to connect. Please fix config and restart.")
    while True:
        try:
            time.sleep(5)  # Infinite loop to keep container running
        except (KeyboardInterrupt, SystemExit):
            sys.exit(0)
if pw.cloudmode:
    log.info("pyPowerwall Proxy Server - Cloud Mode")
    log.info("Connected to Site ID %s (%s)" % (pw.client.siteid, pw.site_name().strip()))
    if siteid is not None and siteid != str(pw.client.siteid):
        log.info("Switch to Site ID %s" % siteid)
        if not pw.client.change_site(siteid):
            log.error("Fatal Error: Unable to connect. Please fix config and restart.")
            while True:
                try:
                    time.sleep(5)  # Infinite loop to keep container running
                except (KeyboardInterrupt, SystemExit):
                    sys.exit(0)
else:
    log.info("pyPowerwall Proxy Server - Local Mode")
    log.info("Connected to Energy Gateway %s (%s)" % (host, pw.site_name().strip()))


class ThreadingHTTPServer(ThreadingMixIn, HTTPServer):
    daemon_threads = True
    pass


# noinspection PyPep8Naming
class Handler(BaseHTTPRequestHandler):
    def log_message(self, log_format, *args):
        if debugmode == "yes":
            log.debug("%s %s" % (self.address_string(), log_format % args))
        else:
            pass

    def address_string(self):
        # replace function to avoid lookup delays
        hostaddr, hostport = self.client_address[:2]
        return hostaddr

    def do_GET(self):
        global proxystats
        self.send_response(200)
        contenttype = 'application/json'

        if self.path == '/aggregates' or self.path == '/api/meters/aggregates':
            # Meters - JSON
            message: str = pw.poll('/api/meters/aggregates', jsonformat=True)
        elif self.path == '/soe':
            # Battery Level - JSON
            message: str = pw.poll('/api/system_status/soe', jsonformat=True)
        elif self.path == '/api/system_status/soe':
            # Force 95% Scale
            level = pw.level(scale=True)
            message: str = json.dumps({"percentage": level})
        elif self.path == '/api/system_status/grid_status':
            # Grid Status - JSON
            message: str = pw.poll('/api/system_status/grid_status', jsonformat=True)
        elif self.path == '/csv':
            # Grid,Home,Solar,Battery,Level - CSV
            contenttype = 'text/plain; charset=utf-8'
            batterylevel = pw.level()
            grid = pw.grid() or 0
            solar = pw.solar() or 0
            battery = pw.battery() or 0
            home = pw.home() or 0
            message = "%0.2f,%0.2f,%0.2f,%0.2f,%0.2f\n" \
                      % (grid, home, solar, battery, batterylevel)
        elif self.path == '/vitals':
            # Vitals Data - JSON
            message: str = pw.vitals(jsonformat=True) or json.dumps({})
        elif self.path == '/strings':
            # Strings Data - JSON
            message: str = pw.strings(jsonformat=True) or json.dumps({})
        elif self.path == '/stats':
            # Give Internal Stats
            proxystats['ts'] = int(time.time())
            delta = proxystats['ts'] - proxystats['start']
            proxystats['uptime'] = str(datetime.timedelta(seconds=delta))
            proxystats['mem'] = resource.getrusage(resource.RUSAGE_SELF).ru_maxrss
            proxystats['site_name'] = pw.site_name()
            proxystats['cloudmode'] = pw.cloudmode
            if pw.cloudmode and pw.client is not None:
                proxystats['siteid'] = pw.client.siteid
                proxystats['counter'] = pw.client.counter
            proxystats['authmode'] = pw.authmode
            message: str = json.dumps(proxystats)
        elif self.path == '/stats/clear':
            # Clear Internal Stats
            log.debug("Clear internal stats")
            proxystats['gets'] = 0
            proxystats['errors'] = 0
            proxystats['uri'] = {}
            proxystats['clear'] = int(time.time())
            message: str = json.dumps(proxystats)
        elif self.path == '/temps':
            # Temps of Powerwalls 
            message: str = pw.temps(jsonformat=True) or json.dumps({})
        elif self.path == '/temps/pw':
            # Temps of Powerwalls with Simple Keys
            pwtemp = {}
            idx = 1
            temps = pw.temps()
            for i in temps:
                key = "PW%d_temp" % idx
                pwtemp[key] = temps[i]
                idx = idx + 1
            message: str = json.dumps(pwtemp)
        elif self.path == '/alerts':
            # Alerts
            message: str = pw.alerts(jsonformat=True) or json.dumps([])
        elif self.path == '/alerts/pw':
            # Alerts in dictionary/object format
            pwalerts = {}
            alerts = pw.alerts()
            if alerts is None:
                message: Optional[str] = None
            else:
                for alert in alerts:
                    pwalerts[alert] = 1
                message: str = json.dumps(pwalerts) or json.dumps({})
        elif self.path == '/freq':
            # Frequency, Current, Voltage and Grid Status
            fcv = {}
            idx = 1
            # Pull freq, current, voltage of each Powerwall via system_status
            d = pw.system_status() or {}
            if "battery_blocks" in d:
                for block in d["battery_blocks"]:
                    fcv["PW%d_name" % idx] = None  # Placeholder for vitals
                    fcv["PW%d_PINV_Fout" % idx] = get_value(block, "f_out")
                    fcv["PW%d_PINV_VSplit1" % idx] = None  # Placeholder for vitals
                    fcv["PW%d_PINV_VSplit2" % idx] = None  # Placeholder for vitals
                    fcv["PW%d_PackagePartNumber" % idx] = get_value(block, "PackagePartNumber")
                    fcv["PW%d_PackageSerialNumber" % idx] = get_value(block, "PackageSerialNumber")
                    fcv["PW%d_p_out" % idx] = get_value(block, "p_out")
                    fcv["PW%d_q_out" % idx] = get_value(block, "q_out")
                    fcv["PW%d_v_out" % idx] = get_value(block, "v_out")
                    fcv["PW%d_f_out" % idx] = get_value(block, "f_out")
                    fcv["PW%d_i_out" % idx] = get_value(block, "i_out")
                    idx = idx + 1
            # Pull freq, current, voltage of each Powerwall via vitals if available
            vitals = pw.vitals() or {}
            idx = 1
            for device in vitals:
                d = vitals[device]
                if device.startswith('TEPINV'):
                    # PW freq
                    fcv["PW%d_name" % idx] = device
                    fcv["PW%d_PINV_Fout" % idx] = get_value(d, 'PINV_Fout')
                    fcv["PW%d_PINV_VSplit1" % idx] = get_value(d, 'PINV_VSplit1')
                    fcv["PW%d_PINV_VSplit2" % idx] = get_value(d, 'PINV_VSplit2')
                    idx = idx + 1
                if device.startswith('TESYNC') or device.startswith('TEMSA'):
                    # Island and Meter Metrics from Backup Gateway or Backup Switch
                    for i in d:
                        if i.startswith('ISLAND') or i.startswith('METER'):
                            fcv[i] = d[i]
            fcv["grid_status"] = pw.grid_status(type="numeric")
            message: str = json.dumps(fcv)
        elif self.path == '/pod':
            # Powerwall Battery Data
            pod = {}
            # Get Individual Powerwall Battery Data
            d = pw.system_status() or {}
            if "battery_blocks" in d:
                idx = 1
                for block in d["battery_blocks"]:
                    # Vital Placeholders
                    pod["PW%d_name" % idx] = None
                    pod["PW%d_POD_ActiveHeating" % idx] = None
                    pod["PW%d_POD_ChargeComplete" % idx] = None
                    pod["PW%d_POD_ChargeRequest" % idx] = None
                    pod["PW%d_POD_DischargeComplete" % idx] = None
                    pod["PW%d_POD_PermanentlyFaulted" % idx] = None
                    pod["PW%d_POD_PersistentlyFaulted" % idx] = None
                    pod["PW%d_POD_enable_line" % idx] = None
                    pod["PW%d_POD_available_charge_power" % idx] = None
                    pod["PW%d_POD_available_dischg_power" % idx] = None
                    pod["PW%d_POD_nom_energy_remaining" % idx] = None
                    pod["PW%d_POD_nom_energy_to_be_charged" % idx] = None
                    pod["PW%d_POD_nom_full_pack_energy" % idx] = None
                    # Additional System Status Data
                    pod["PW%d_POD_nom_energy_remaining" % idx] = get_value(block, "nominal_energy_remaining")  # map
                    pod["PW%d_POD_nom_full_pack_energy" % idx] = get_value(block, "nominal_full_pack_energy")  # map
                    pod["PW%d_PackagePartNumber" % idx] = get_value(block, "PackagePartNumber")
                    pod["PW%d_PackageSerialNumber" % idx] = get_value(block, "PackageSerialNumber")
                    pod["PW%d_pinv_state" % idx] = get_value(block, "pinv_state")
                    pod["PW%d_pinv_grid_state" % idx] = get_value(block, "pinv_grid_state")
                    pod["PW%d_p_out" % idx] = get_value(block, "p_out")
                    pod["PW%d_q_out" % idx] = get_value(block, "q_out")
                    pod["PW%d_v_out" % idx] = get_value(block, "v_out")
                    pod["PW%d_f_out" % idx] = get_value(block, "f_out")
                    pod["PW%d_i_out" % idx] = get_value(block, "i_out")
                    pod["PW%d_energy_charged" % idx] = get_value(block, "energy_charged")
                    pod["PW%d_energy_discharged" % idx] = get_value(block, "energy_discharged")
                    pod["PW%d_off_grid" % idx] = int(get_value(block, "off_grid"))
                    pod["PW%d_vf_mode" % idx] = int(get_value(block, "vf_mode"))
                    pod["PW%d_wobble_detected" % idx] = int(get_value(block, "wobble_detected"))
                    pod["PW%d_charge_power_clamped" % idx] = int(get_value(block, "charge_power_clamped"))
                    pod["PW%d_backup_ready" % idx] = int(get_value(block, "backup_ready"))
                    pod["PW%d_OpSeqState" % idx] = get_value(block, "OpSeqState")
                    pod["PW%d_version" % idx] = get_value(block, "version")
                    idx = idx + 1
            # Augment with Vitals Data if available
            vitals = pw.vitals() or {}
            idx = 1
            for device in vitals:
                v = vitals[device]
                if device.startswith('TEPOD'):
                    pod["PW%d_name" % idx] = device
                    pod["PW%d_POD_ActiveHeating" % idx] = int(get_value(v, 'POD_ActiveHeating'))
                    pod["PW%d_POD_ChargeComplete" % idx] = int(get_value(v, 'POD_ChargeComplete'))
                    pod["PW%d_POD_ChargeRequest" % idx] = int(get_value(v, 'POD_ChargeRequest'))
                    pod["PW%d_POD_DischargeComplete" % idx] = int(get_value(v, 'POD_DischargeComplete'))
                    pod["PW%d_POD_PermanentlyFaulted" % idx] = int(get_value(v, 'POD_PermanentlyFaulted'))
                    pod["PW%d_POD_PersistentlyFaulted" % idx] = int(get_value(v, 'POD_PersistentlyFaulted'))
                    pod["PW%d_POD_enable_line" % idx] = int(get_value(v, 'POD_enable_line'))
                    pod["PW%d_POD_available_charge_power" % idx] = get_value(v, 'POD_available_charge_power')
                    pod["PW%d_POD_available_dischg_power" % idx] = get_value(v, 'POD_available_dischg_power')
                    pod["PW%d_POD_nom_energy_remaining" % idx] = get_value(v, 'POD_nom_energy_remaining')
                    pod["PW%d_POD_nom_energy_to_be_charged" % idx] = get_value(v, 'POD_nom_energy_to_be_charged')
                    pod["PW%d_POD_nom_full_pack_energy" % idx] = get_value(v, 'POD_nom_full_pack_energy')
                    idx = idx + 1
            # Aggregate data
            if pod:
                # Only poll if we have battery data
                pod["time_remaining_hours"] = pw.get_time_remaining()
                pod["backup_reserve_percent"] = pw.get_reserve()
                pod["nominal_full_pack_energy"] = get_value(d, 'nominal_full_pack_energy')
                pod["nominal_energy_remaining"] = get_value(d, 'nominal_energy_remaining')
            message: str = json.dumps(pod)
        elif self.path == '/version':
            # Firmware Version
            version = pw.version()
            v = {}
            if version is None:
                v["version"] = "SolarOnly"
                v["vint"] = 0
                message: str = json.dumps(v)
            else:
                v["version"] = version
                v["vint"] = parse_version(version)
                message: str = json.dumps(v)
        elif self.path == '/help':
            # Display friendly help screen link and stats
            proxystats['ts'] = int(time.time())
            delta = proxystats['ts'] - proxystats['start']
            proxystats['uptime'] = str(datetime.timedelta(seconds=delta))
            proxystats['mem'] = resource.getrusage(resource.RUSAGE_SELF).ru_maxrss
            proxystats['site_name'] = pw.site_name()
            proxystats['cloudmode'] = pw.cloudmode
            if pw.cloudmode and pw.client is not None:
                proxystats['siteid'] = pw.client.siteid
                proxystats['counter'] = pw.client.counter
            proxystats['authmode'] = pw.authmode
            contenttype = 'text/html'
            message: str = """
            <html>\n<head><meta http-equiv="refresh" content="5" />\n
            <style>p, td, th { font-family: Helvetica, Arial, sans-serif; font-size: 10px;}</style>\n
            <style>h1 { font-family: Helvetica, Arial, sans-serif; font-size: 20px;}</style>\n
            </head>\n<body>\n<h1>pyPowerwall [%VER%] Proxy [%BUILD%] </h1>\n\n
            <p><a href="https://github.com/jasonacox/pypowerwall/blob/main/proxy/HELP.md">
            Click here for API help.</a></p>\n\n
            <table>\n<tr><th align ="left">Stat</th><th align ="left">Value</th></tr>
            """
            message = message.replace('%VER%', pypowerwall.version).replace('%BUILD%', BUILD)
            for i in proxystats:
                if i != 'uri':
                    message += f'<tr><td align="left">{i}</td><td align ="left">{proxystats[i]}</td></tr>\n'
            for i in proxystats['uri']:
                message += f'<tr><td align="left">URI: {i}</td><td align ="left">{proxystats["uri"][i]}</td></tr>\n'
            message += "</table>\n"
            message += f'\n<p>Page refresh: {str(datetime.datetime.fromtimestamp(time.time()))}</p>\n</body>\n</html>'
        elif self.path == '/api/troubleshooting/problems':
<<<<<<< HEAD
            message: str = pw.poll('/api/troubleshooting/problems', jsonformat=True) or json.dumps({"problems": []})
=======
            # Simulate old API call and respond with empty list
            message = '{"problems": []}'
            # message = pw.poll('/api/troubleshooting/problems') or '{"problems": []}'
>>>>>>> 88c4ce30
        elif self.path in ALLOWLIST:
            # Allowed API Calls - Proxy to Powerwall
            message: str = pw.poll(self.path, jsonformat=True)
        else:
            # Everything else - Set auth headers required for web application
            proxystats['gets'] = proxystats['gets'] + 1
            if pw.authmode == "token":
                # Create bogus cookies
                self.send_header("Set-Cookie", f"AuthCookie=1234567890;{cookiesuffix}")
                self.send_header("Set-Cookie", f"UserRecord=1234567890;{cookiesuffix}")
            else:
                self.send_header("Set-Cookie", f"AuthCookie={pw.client.auth['AuthCookie']};{cookiesuffix}")
                self.send_header("Set-Cookie", f"UserRecord={pw.client.auth['UserRecord']};{cookiesuffix}")

            # Serve static assets from web root first, if found.
            if self.path == "/" or self.path == "":
                self.path = "/index.html"
                fcontent, ftype = get_static(web_root, self.path)
                # Replace {VARS} with current data
                status = pw.status()
                # convert fcontent to string
                fcontent = fcontent.decode("utf-8")
                # fix the following variables that if they are None, return ""
                fcontent = fcontent.replace("{VERSION}", status["version"] or "")
                fcontent = fcontent.replace("{HASH}", status["git_hash"] or "")
                fcontent = fcontent.replace("{EMAIL}", email)
                fcontent = fcontent.replace("{STYLE}", style)
                # convert fcontent back to bytes
                fcontent = bytes(fcontent, 'utf-8')
            else:
                fcontent, ftype = get_static(web_root, self.path)
            if fcontent:
                log.debug("Served from local web root: {} type {}".format(self.path, ftype))
            # If not found, serve from Powerwall web server
            elif pw.cloudmode:
                log.debug("Cloud Mode - File not found: {}".format(self.path))
                fcontent = bytes("Not Found", 'utf-8')
                ftype = "text/plain"
            else:
                # Proxy request to Powerwall web server.
                proxy_path = self.path
                if proxy_path.startswith("/"):
                    proxy_path = proxy_path[1:]
                pw_url = "https://{}/{}".format(pw.host, proxy_path)
                log.debug("Proxy request to: {}".format(pw_url))
                if pw.authmode == "token":
                    r = pw.client.session.get(
                        url=pw_url,
                        headers=pw.auth,
                        verify=False,
                        stream=True,
                        timeout=pw.timeout
                    )
                else:
                    r = pw.client.session.get(
                        url=pw_url,
                        cookies=pw.auth,
                        verify=False,
                        stream=True,
                        timeout=pw.timeout
                    )
                fcontent = r.content
                ftype = r.headers['content-type']

            # Allow browser caching, if user permits, only for CSS, JavaScript and PNG images...
            if browser_cache > 0 and (ftype == 'text/css' or ftype == 'application/javascript' or ftype == 'image/png'):
                self.send_header("Cache-Control", "max-age={}".format(browser_cache))
            else:
                self.send_header("Cache-Control", "no-cache, no-store")

                # Inject transformations
            if self.path.split('?')[0] == "/":
                if os.path.exists(os.path.join(web_root, style)):
                    fcontent = bytes(inject_js(fcontent, style), 'utf-8')

            self.send_header('Content-type', '{}'.format(ftype))
            self.end_headers()
            try:
                self.wfile.write(fcontent)
            except Exception as exc:
                log.debug(f"Socket broken sending PROXY response to client [doGET]: {exc}")
            return

        # Count
        if message is None:
            proxystats['timeout'] = proxystats['timeout'] + 1
            message = "TIMEOUT!"
        elif message == "ERROR!":
            proxystats['errors'] = proxystats['errors'] + 1
            message = "ERROR!"
        else:
            proxystats['gets'] = proxystats['gets'] + 1
            if self.path in proxystats['uri']:
                proxystats['uri'][self.path] = proxystats['uri'][self.path] + 1
            else:
                proxystats['uri'][self.path] = 1

        # Send headers and payload
        try:
            self.send_header('Content-type', contenttype)
            self.send_header('Content-Length', str(len(message)))
            self.send_header("Access-Control-Allow-Origin", "*")
            self.end_headers()
            self.wfile.write(message.encode("utf8"))
        except Exception as exc:
            log.error(f"Socket broken sending API response to client [doGET]: {exc}")


# noinspection PyTypeChecker
with ThreadingHTTPServer((bind_address, port), Handler) as server:
    if https_mode == "yes":
        # Activate HTTPS
        log.debug("Activating HTTPS")
        server.socket = ssl.wrap_socket(server.socket,
                                        certfile=os.path.join(os.path.dirname(__file__), 'localhost.pem'),
                                        server_side=True, ssl_version=ssl.PROTOCOL_TLSv1_2, ca_certs=None,
                                        do_handshake_on_connect=True)

    # noinspection PyBroadException
    try:
        server.serve_forever()        
    except (Exception, KeyboardInterrupt, SystemExit):
        print(' CANCEL \n')

    log.info("pyPowerwall Proxy Stopped")
    sys.exit(0)<|MERGE_RESOLUTION|>--- conflicted
+++ resolved
@@ -46,11 +46,7 @@
 from pypowerwall import parse_version
 from transform import get_static, inject_js
 
-<<<<<<< HEAD
 BUILD = "t51"
-=======
-BUILD = "t44"
->>>>>>> 88c4ce30
 ALLOWLIST = [
     '/api/status', '/api/site_info/site_name', '/api/meters/site',
     '/api/meters/solar', '/api/sitemaster', '/api/powerwalls',
@@ -431,13 +427,9 @@
             message += "</table>\n"
             message += f'\n<p>Page refresh: {str(datetime.datetime.fromtimestamp(time.time()))}</p>\n</body>\n</html>'
         elif self.path == '/api/troubleshooting/problems':
-<<<<<<< HEAD
-            message: str = pw.poll('/api/troubleshooting/problems', jsonformat=True) or json.dumps({"problems": []})
-=======
             # Simulate old API call and respond with empty list
             message = '{"problems": []}'
             # message = pw.poll('/api/troubleshooting/problems') or '{"problems": []}'
->>>>>>> 88c4ce30
         elif self.path in ALLOWLIST:
             # Allowed API Calls - Proxy to Powerwall
             message: str = pw.poll(self.path, jsonformat=True)
